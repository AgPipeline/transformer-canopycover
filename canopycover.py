#!/usr/bin/env python3
"""Calculates canopy coverage for plots in georeferenced images
"""

import argparse
import copy
import datetime
import logging
import os
import subprocess
import tempfile
from typing import Union
import numpy as np
from agpypeline import entrypoint, algorithm, geoimage
from agpypeline.checkmd import CheckMD
from agpypeline.environment import Environment
from osgeo import gdal, ogr

from configuration import ConfigurationCanopycover


# Array of trait names that should have array values associated with them
TRAIT_NAME_ARRAY_VALUE = ['canopy_cover', 'site']

# Mapping of default trait names to fixed values
TRAIT_NAME_MAP = {
    'species': 'Unknown',
    'method': 'Green Canopy Cover Estimation from Field Scanner RGB images'
}

# How many significant digits the calculated value has
SIGNIFICANT_DIGITS = 3


def _add_image_mask(source_file: str) -> np.ndarray:
    """Adds an  image mask to the specified file
    Arguments:
        source_file: the file to add a mask to
    Returns:
        Returns an array representing the image
    Exceptions:
        Throws a RuntimeError exception if a problem occurs
    """
    pixels = None
    caught_exception = False
    file_list_name, file_vrt_name, file_mask_name = (None, None, None)
    try:
        # Create the list file
        _, file_list_name = tempfile.mkstemp('.txt', 'list_')
        with open(file_list_name, 'w') as out_file:
            out_file.write(os.path.abspath(source_file))

        # Create the VRT (virtual) file name
        _, file_vrt_name = tempfile.mkstemp('.vrt')

        # Create the VRT file
        cmd = 'gdalbuildvrt -addalpha -srcnodata "-99 -99 -99" -overwrite -input_file_list ' + file_list_name +\
              ' ' + file_vrt_name
        subprocess.call(cmd, shell=True)

        # Generate the final tif image
        _, file_mask_name = tempfile.mkstemp('.tif')
        cmd = 'gdal_translate -co COMPRESS=LZW -co BIGTIFF=YES ' + file_vrt_name + ' ' + file_mask_name
        subprocess.call(cmd, shell=True)

        # Load the masked file
        raster = gdal.Open(file_mask_name)
        pixels = np.array(raster.ReadAsArray())

    except Exception:
        caught_exception = True
        if logging.getLogger().level == logging.DEBUG:
            logging.exception('Unable to generate alpha mask for image "%s"', source_file)
        else:
            logging.error('Exception caught trying to generate alpha mask for image "%s"', source_file)

    # Clean up
    if os.path.exists(file_list_name):
        os.remove(file_list_name)
    if os.path.exists(file_vrt_name):
        os.remove(file_vrt_name)
    if os.path.exists(file_mask_name):
        os.remove(file_mask_name)

    if caught_exception:
        raise RuntimeError('Exception detected while trying to generate alpha mask for image "%s"' % source_file)

    return pixels


def get_fields() -> list:
    """Returns the supported field names as a list
    """
    return ['local_datetime', 'canopy_cover', 'species', 'site', 'method']


def get_default_trait(trait_name: str) -> Union[str, list]:
    """Returns the default value for the trait name
    Args:
       trait_name: the name of the trait to return the default value for
    Return:
        If the default value for a trait is configured, that value is returned. Otherwise
        an empty string is returned.
    """
    # pylint: disable=global-statement
    global TRAIT_NAME_ARRAY_VALUE
    global TRAIT_NAME_MAP

    if trait_name in TRAIT_NAME_ARRAY_VALUE:
        return []  # Return an empty list when the name matches
    if trait_name in TRAIT_NAME_MAP:
        return TRAIT_NAME_MAP[trait_name]

    return ""


def get_traits_table() -> list:
    """Returns the field names and default trait values

    Returns:
        A tuple containing the list of field names and a dictionary of default field values
    """
    # Compiled traits table
    fields = get_fields()
    traits = {}
    for field_name in fields:
        traits[field_name] = get_default_trait(field_name)

    return [fields, traits]


def generate_traits_list(traits: dict) -> list:
    """Returns an array of trait values

    Args:
        traits: contains the set of trait values to return

    Return:
        Returns an array of trait values taken from the traits parameter
    """
    # compose the summary traits
    fields = get_fields()
    trait_list = []
    for field_name in fields:
        if field_name in traits:
            trait_list.append(traits[field_name])
        else:
            trait_list.append(get_default_trait(field_name))

    return trait_list


def setup_default_traits(traits: dict, args: argparse.Namespace, full_md: list) -> dict:
    """Overrides trait values based upon command line parameters and loaded metadata
    Arguments:
        traits: the current set of traits
        args: command line arguments which may override values
        full_md: the loaded metadata which is checked for default values
    Return:
        A copy of the traits with updated values, or the original traits if nothing was changed
    """
    new_traits = copy.deepcopy(traits)
    traits_modified = False

    # Check metadata
    if full_md:
        for one_md in full_md:
            if 'species' in one_md:
                new_traits['species'] = one_md['species']
                traits_modified = True

    # Check command line parameters
    if args.species is not None:
        new_traits['species'] = args.species
        traits_modified = True

    # Return the appropriate traits
    return new_traits if traits_modified else traits


def calculate_canopycover_masked(pxarray: np.ndarray) -> float:
    """Return greenness percentage of given numpy array of pixels.
    Arguments:
      pxarray (numpy array): rgba image where alpha 255=data and alpha 0=NoData
    Returns:
      (float): greenness percentage
    Notes:
        From TERRA REF canopy cover: https://github.com/terraref/extractors-stereo-rgb/tree/master/canopycover
    """
    total_size = pxarray.shape[0] * pxarray.shape[1]
    nodata = np.count_nonzero(pxarray[:, :, 3] == 0)

    # For masked images, all pixels with rgb>0,0,0 are considered canopy
    data = pxarray[pxarray[:, :, 3] == 255]
    canopy = len(data[np.sum(data[:, 0:3], 1) > 0])
    ratio = canopy/float(total_size - nodata)
    # Scale ratio from 0-1 to 0-100
    ratio *= 100.0

    return ratio


def centroid_as_json(geom: ogr.Geometry) -> str:
    """Return centroid lat/lon of a geojson object.
    Arguments:
        geom: the geometry to get the centroid of
    Return:
        Returns the JSON of the centroid
    """
    centroid = geom.Centroid()
    return centroid.ExportToJson()


def get_plot_species(plot_name: str, full_md: list, args: argparse.Namespace) -> str:
    """Attempts to find the plot name and return its associated species
    Arguments:
        plot_name: the name of the plot to find the species of
        full_md: the full list of metadata
        args: the command line arguments which may have a species override
    Returns:
        Returns the found species or "Unknown" if the plot was not found
    Notes:
        Returns the first match found. If not found, the return value will be one of the following (in
        priority order): the case-insensitive plot name match, the command line species argument, "Unknown"
    """
    possible = None
    optional = None

    # Disable pylint nested block depth check to avoid 2*N looping (save lower case possibility vs. 2 loops
    # with one check in each)
    # pylint: disable=too-many-nested-blocks
    for one_md in full_md:
        if 'species' in one_md:
            optional = one_md['species']
        if 'plots' in one_md:
            for one_plot in one_md['plots']:
                # Try to find the plot name in 'plots' in a case sensitive way, followed by case insensitive
                if 'name' in one_plot:
                    if str(one_plot['name']) == plot_name:
                        if 'species' in one_plot:
                            return one_plot['species']
                    elif str(one_plot['name']).lower() == plot_name.lower():
                        if 'species' in one_plot:
                            possible = one_plot['species']

    # Check if we found a possibility, but not an exact match
    if possible is not None:
        return possible

    return args.species if args.species is not None else optional if optional is not None else "Unknown"


def get_time_stamps(iso_timestamp: str, args: argparse.Namespace) -> list:
    """Returns the date and the local time (offset is stripped) derived from the passed in timestamp
    Args:
        iso_timestamp: the timestamp string
        args: the command line parameters
    Return:
        A list consisting of the date (YYYY-MM-DD) and a local timestamp (YYYY-MM-DDTHH:MM:SS)
    """
    if 'timestamp' in args and args.timestamp:
        timestamp = datetime.datetime.fromisoformat(args.timestamp)
    elif iso_timestamp:
        timestamp = datetime.datetime.fromisoformat(iso_timestamp)
    else:
        return ['', '']

    return [timestamp.strftime('%Y-%m-%d'), timestamp.strftime('%Y-%m-%dT%H:%M:%S')]


class CanopyCover(algorithm.Algorithm):
    """Calculates canopy cover percentage on soil-masked image"""

    @property
    def supported_file_ext(self) -> tuple:
        """Returns a tuple of supported file extensions in lowercase (with the preceding dot: eg '.tif')"""
        return '.tiff', '.tif'

    def add_parameters(self, parser: argparse.ArgumentParser) -> None:
        """Adds parameters
        Arguments:
            parser: instance of argparse
        """
        # pylint: disable=no-self-use
        parser.add_argument('--species', dest="species", type=str, nargs='?',
                            help="name of the species associated with the canopy cover")
        parser.add_argument('--timestamp', help='the timestamp to use in ISO 8601 format (eg:YYYY-MM-DDTHH:MM:SS')

    def check_continue(self, environment: Environment, check_md: dict, transformer_md: list, full_md: list) -> tuple:
        """Checks if conditions are right for continuing processing
        Arguments:
            environment: instance of transformer class
            check_md: dictionary
            transformer_md: dictionary
            full_md: dictionary
        Return:
            Returns a tuple containing the return code for continuing or not, and
            an error message if there's an error
        """
        # pylint: disable=unused-argument
        # Check that we have what we need
        if check_md.get_list_files() is None:
            return -1, "Unable to find list of files associated with this request"

        # Make sure there's a tiff file to process
        image_exts = self.supported_file_ext
        found_file = False
        for one_file in check_md.get_list_files():
            ext = os.path.splitext(one_file)[1]
            if ext and ext in image_exts:
                found_file = True
                break

        # Return the appropriate result
        if found_file:
            return (0,)
        raise FileNotFoundError("Unable to find an image file to work with")

    def perform_process(self, environment: Environment, check_md: CheckMD, transformer_md: dict, full_md: list) -> dict:
        """Performs the processing of the data
        Arguments:
            environment: instance of transformer class
            check_md: dictionary
            transformer_md: dictionary
            full_md: dictionary
        Return:
            Returns a dictionary with the results of processing
        """
        # Disable pylint checks that would reduce readability
        # pylint: disable=unused-argument,too-many-locals,too-many-branches,too-many-statements
        # Setup local variables
<<<<<<< HEAD
        timestamp = dateutil.parser.parse(check_md.timestamp)
        if timestamp:
            localtime = timestamp.strftime("%Y-%m-%dT%H:%M:%S")
        else:
            localtime = ""
=======
        (_, localtime) = get_time_stamps(check_md['timestamp'], environment.args)
>>>>>>> 566af8c7

        save_csv_filename = os.path.join(check_md.working_folder, "canopycover.csv")
        save_file = open(save_csv_filename, 'w')

        (fields, traits) = get_traits_table()

        # Setup default trait values
        traits = setup_default_traits(traits, environment.args, full_md)

        # Preparing and writing headers
        save_csv_header = ','.join(map(str, fields))
        if save_file:
            save_file.write(save_csv_header + "\n")

        # Loop through finding all image files
        image_exts = self.supported_file_ext
        num_files = 0
        total_plots_calculated = 0
        logging.debug("Looking for images with an extension of: %s", ",".join(image_exts))
        for one_file in check_md.get_list_files():
            ext = os.path.splitext(one_file)[1]
            if not ext or ext not in image_exts:
                logging.debug("Skipping non-supported file '%s'", one_file)
                continue

            image_bounds = geoimage.get_image_bounds(one_file)
            if not image_bounds:
                logging.info("Image file does not appear to be geo-referenced '%s'", one_file)
                continue

            overlap_plots = [os.path.basename(os.path.dirname(one_file))]

            num_files += 1
            for plot_name in overlap_plots:

                try:
                    raster = gdal.Open(one_file)
                    pxarray = np.array(raster.ReadAsArray())
                    if pxarray is not None:
                        if len(pxarray.shape) < 3:
                            logging.warning('Unexpected image dimensions for file "%s"', one_file)
                            logging.warning('    expected 3 and received %s', str(pxarray.shape))
                            break

                        # Check if there's an Alpha channel and add it if not
                        if pxarray.shape[0] >= 4:
                            image_to_use = pxarray
                        else:
                            logging.info('Adding missing alpha channel to loaded image from "%s"', one_file)
                            image_to_use = _add_image_mask(one_file)
                            del pxarray     # Potentially free up memory

                        logging.debug("Calculating canopy cover")
                        cc_val = calculate_canopycover_masked(np.rollaxis(image_to_use, 0, 3))
                        cc_val_str = format(cc_val, '.' + str(SIGNIFICANT_DIGITS) + 'g')

                        # Write the datapoint geographically and otherwise
                        logging.debug("Writing to CSV files")

                        if save_file:
                            traits['canopy_cover'] = cc_val_str
                            traits['species'] = get_plot_species(plot_name, full_md, environment.args)
                            traits['site'] = plot_name
                            traits['local_datetime'] = localtime
                            trait_list = generate_traits_list(traits)
                            csv_data = ','.join(map(str, trait_list))
                            save_file.write(csv_data + "\n")

                        total_plots_calculated += 1

                    else:
                        continue
                except Exception as ex:
                    if logging.getLogger().level == logging.DEBUG:
                        logging.exception("Exception caught while processing canopy")
                    logging.warning("Exception caught while processing canopy cover: %s", str(ex))
                    logging.warning("Error generating canopy cover for '%s'", one_file)
                    logging.warning("    plot name: '%s'", plot_name)
                    continue

        # Check that we got something
        if not num_files:
            return {'code': -1000, 'error': "No files were processed"}
        if not total_plots_calculated:
            return {'code': -1001, 'error': "No images were able to have their canopy cover calculated"}

        # Setup the metadata for returning files
        file_md = []
        if save_file:
            file_md.append({'path': save_csv_filename, 'key': 'csv'})

        # Perform cleanup
        if save_file:
            save_file.close()
            del save_file

        return {'code': 0, 'files': file_md}


if __name__ == "__main__":
    CONFIGURATION = ConfigurationCanopycover()
    entrypoint.entrypoint(CONFIGURATION, CanopyCover())<|MERGE_RESOLUTION|>--- conflicted
+++ resolved
@@ -329,15 +329,7 @@
         # Disable pylint checks that would reduce readability
         # pylint: disable=unused-argument,too-many-locals,too-many-branches,too-many-statements
         # Setup local variables
-<<<<<<< HEAD
-        timestamp = dateutil.parser.parse(check_md.timestamp)
-        if timestamp:
-            localtime = timestamp.strftime("%Y-%m-%dT%H:%M:%S")
-        else:
-            localtime = ""
-=======
-        (_, localtime) = get_time_stamps(check_md['timestamp'], environment.args)
->>>>>>> 566af8c7
+        (_, localtime) = get_time_stamps(check_md.timestamp, environment.args)
 
         save_csv_filename = os.path.join(check_md.working_folder, "canopycover.csv")
         save_file = open(save_csv_filename, 'w')
