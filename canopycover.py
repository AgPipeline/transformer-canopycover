--- conflicted
+++ resolved
@@ -16,6 +16,7 @@
 
 from configuration import ConfigurationCanopycover
 
+
 # Array of trait names that should have array values associated with them
 TRAIT_NAME_ARRAY_VALUE = ['canopy_cover', 'site']
 
@@ -33,10 +34,8 @@
 def get_fields() -> list:
     """Returns the supported field names as a list
     """
-    return [
-        'local_datetime', 'canopy_cover', 'access_level', 'species', 'site',
-        'citation_author', 'citation_year', 'citation_title', 'method'
-    ]
+    return ['local_datetime', 'canopy_cover', 'access_level', 'species', 'site',
+            'citation_author', 'citation_year', 'citation_title', 'method']
 
 
 def get_default_trait(trait_name: str) -> Union[str, list]:
@@ -95,8 +94,7 @@
     return trait_list
 
 
-def setup_default_traits(traits: dict, args: argparse.Namespace,
-                         full_md: list) -> dict:
+def setup_default_traits(traits: dict, args: argparse.Namespace, full_md: list) -> dict:
     """Overrides trait values based upon command line parameters and loaded metadata
     Arguments:
         traits: the current set of traits
@@ -142,10 +140,6 @@
     Notes:
         From TERRA REF canopy cover: https://github.com/terraref/extractors-stereo-rgb/tree/master/canopycover
     """
-<<<<<<< HEAD
-    nonzeros = np.count_nonzero(pxarray)
-    ratio = nonzeros / float(pxarray.size)
-=======
     # If > 75% is NoData, return a -1 ccvalue for omission later
     total_size = pxarray.shape[0] * pxarray.shape[1]
     nodata = np.count_nonzero(pxarray[:, :, 3] == 0)
@@ -157,7 +151,6 @@
     data = pxarray[pxarray[:, :, 3] == 255]
     canopy = len(data[np.sum(data[:, 0:3], 1) > 0])
     ratio = canopy/float(total_size - nodata)
->>>>>>> c99f7e32
     # Scale ratio from 0-1 to 0-100
     ratio *= 100.0
 
@@ -177,6 +170,7 @@
 
 class CanopyCover(algorithm.Algorithm):
     """Calculates canopy cover percentage on soil-masked image"""
+
     @property
     def supported_file_ext(self) -> tuple:
         """Returns a tuple of supported file extensions in lowercase (with the preceeding dot: eg '.tif')"""
@@ -188,36 +182,19 @@
             parser: instance of argparse
         """
         # pylint: disable=no-self-use
-        parser.add_argument(
-            '--citation_author',
-            dest="citationAuthor",
-            type=str,
-            nargs='?',
-            help="author of citation to use when generating measurements")
-
-        parser.add_argument(
-            '--citation_title',
-            dest="citationTitle",
-            type=str,
-            nargs='?',
-            help="title of the citation to use when generating measurements")
-
-        parser.add_argument(
-            '--citation_year',
-            dest="citationYear",
-            type=str,
-            nargs='?',
-            help="year of citation to use when generating measurements")
-
-        parser.add_argument(
-            '--germplasm_name',
-            dest="germplasmName",
-            type=str,
-            nargs='?',
-            help="name of the germplasm associated with the canopy cover")
-
-    def check_continue(self, environment: Environment, check_md: dict,
-                       transformer_md: list, full_md: list) -> tuple:
+        parser.add_argument('--citation_author', dest="citationAuthor", type=str, nargs='?',
+                            help="author of citation to use when generating measurements")
+
+        parser.add_argument('--citation_title', dest="citationTitle", type=str, nargs='?',
+                            help="title of the citation to use when generating measurements")
+
+        parser.add_argument('--citation_year', dest="citationYear", type=str, nargs='?',
+                            help="year of citation to use when generating measurements")
+
+        parser.add_argument('--germplasm_name', dest="germplasmName", type=str, nargs='?',
+                            help="name of the germplasm associated with the canopy cover")
+
+    def check_continue(self, environment: Environment, check_md: dict, transformer_md: list, full_md: list) -> tuple:
         """Checks if conditions are right for continuing processing
         Arguments:
             environment: instance of transformer class
@@ -243,11 +220,9 @@
                 break
 
         # Return the appropriate result
-        return (0) if found_file else (
-            -1, "Unable to find an image file to work with")
-
-    def perform_process(self, environment: Environment, check_md: dict,
-                        transformer_md: dict, full_md: list) -> dict:
+        return (0) if found_file else (-1, "Unable to find an image file to work with")
+
+    def perform_process(self, environment: Environment, check_md: dict, transformer_md: dict, full_md: list) -> dict:
         """Performs the processing of the data
         Arguments:
             environment: instance of transformer class
@@ -264,10 +239,8 @@
         datestamp = timestamp.strftime("%Y-%m-%d")
         localtime = timestamp.strftime("%Y-%m-%dT%H:%M:%S")
 
-        geo_csv_filename = os.path.join(check_md['working_folder'],
-                                        "canopycover_geostreams.csv")
-        bety_csv_filename = os.path.join(check_md['working_folder'],
-                                         "canopycover.csv")
+        geo_csv_filename = os.path.join(check_md['working_folder'], "canopycover_geostreams.csv")
+        bety_csv_filename = os.path.join(check_md['working_folder'], "canopycover.csv")
         geo_file = open(geo_csv_filename, 'w')
         bety_file = open(bety_csv_filename, 'w')
 
@@ -278,10 +251,8 @@
         traits = setup_default_traits(traits, environment.args, full_md)
 
         # Preparing and writing headers
-        geo_csv_header = ','.join([
-            'site', 'trait', 'lat', 'lon', 'dp_time', 'source', 'value',
-            'timestamp'
-        ])
+        geo_csv_header = ','.join(['site', 'trait', 'lat', 'lon', 'dp_time',
+                                   'source', 'value', 'timestamp'])
         bety_csv_header = ','.join(map(str, fields))
         if geo_file:
             geo_file.write(geo_csv_header + "\n")
@@ -292,8 +263,7 @@
         image_exts = self.supported_file_ext
         num_files = 0
         total_plots_calculated = 0
-        logging.debug("Looking for images with an extension of: %s",
-                      ",".join(image_exts))
+        logging.debug("Looking for images with an extension of: %s", ",".join(image_exts))
         for one_file in check_md['list_files']():
             ext = os.path.splitext(one_file)[1]
             if not ext or ext not in image_exts:
@@ -302,33 +272,22 @@
 
             image_bounds = geoimage.get_image_bounds(one_file)
             if not image_bounds:
-                logging.info(
-                    "Image file does not appear to be geo-referenced '%s'",
-                    one_file)
+                logging.info("Image file does not appear to be geo-referenced '%s'", one_file)
                 continue
 
             overlap_plots = [os.path.basename(os.path.dirname(one_file))]
 
             num_files += 1
             for plot_name in overlap_plots:
-                centroid = json.loads(
-                    centroid_as_json(image_bounds))["coordinates"]
+                centroid = json.loads(centroid_as_json(image_bounds))["coordinates"]
 
                 try:
                     raster = gdal.Open(one_file)
                     pxarray = np.array(raster.ReadAsArray())
                     if pxarray is not None:
                         if len(pxarray.shape) < 3:
-<<<<<<< HEAD
-                            logging.warning(
-                                "Unexpected image dimensions for file '%s'",
-                                one_file)
-                            logging.warning("    expected 3 and received %s",
-                                            str(pxarray.shape))
-=======
                             logging.warning('Unexpected image dimensions for file "%s"', one_file)
                             logging.warning('    expected 3 and received %s', str(pxarray.shape))
->>>>>>> c99f7e32
                             break
 
                         # Check if there's an Alpha channel and add it if not
@@ -341,22 +300,19 @@
                             del pxarray     # Potentially free up memory
 
                         logging.debug("Calculating canopy cover")
-<<<<<<< HEAD
-                        cc_val = calculate_canopycover_masked(
-                            np.rollaxis(pxarray, 0, 3))
-=======
                         cc_val = calculate_canopycover_masked(np.rollaxis(image_to_use, 0, 3))
->>>>>>> c99f7e32
 
                         # Write the datapoint geographically and otherwise
                         logging.debug("Writing to CSV files")
                         if geo_file:
-                            csv_data = ','.join([
-                                plot_name, 'Canopy Cover',
-                                str(centroid[1]),
-                                str(centroid[0]), localtime, one_file,
-                                str(cc_val), datestamp
-                            ])
+                            csv_data = ','.join([plot_name,
+                                                 'Canopy Cover',
+                                                 str(centroid[1]),
+                                                 str(centroid[0]),
+                                                 localtime,
+                                                 one_file,
+                                                 str(cc_val),
+                                                 datestamp])
                             geo_file.write(csv_data + "\n")
 
                         if bety_file:
@@ -372,11 +328,8 @@
                     else:
                         continue
                 except Exception as ex:
-                    logging.warning(
-                        "Exception caught while processing canopy cover: %s",
-                        str(ex))
-                    logging.warning("Error generating canopy cover for '%s'",
-                                    one_file)
+                    logging.warning("Exception caught while processing canopy cover: %s", str(ex))
+                    logging.warning("Error generating canopy cover for '%s'", one_file)
                     logging.warning("    plot name: '%s'", plot_name)
                     continue
 
@@ -384,10 +337,7 @@
         if not num_files:
             return {'code': -1000, 'error': "No files were processed"}
         if not total_plots_calculated:
-            return {
-                'code': -1001,
-                'error': "No plots intersected with the images provided"
-            }
+            return {'code': -1001, 'error': "No plots intersected with the images provided"}
 
         # Setup the metadata for returning files
         file_md = []
