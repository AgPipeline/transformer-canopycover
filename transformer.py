"""Calculates canopy coverage for plots in georeferenced images
"""

import argparse
import json
import logging
import os
<<<<<<< HEAD
from typing import Optional
=======
>>>>>>> 54f0f778
import numpy as np
import dateutil.parser
import yaml
from osgeo import ogr
import osr

from terrautils.betydb import get_site_boundaries
from terrautils.spatial import geojson_to_tuples_betydb, find_plots_intersect_boundingbox, \
    clip_raster, convert_json_geometry, geometry_to_geojson, centroid_from_geojson
from terrautils.imagefile import image_get_geobounds, get_epsg
import terrautils.lemnatec

import transformer_class  # pylint: disable=import-error

terrautils.lemnatec.SENSOR_METADATA_CACHE = os.path.dirname(os.path.realpath(__file__))

# The image file name extensions we support
SUPPORTED_IMAGE_EXTS = [".tif", ".tiff"]

# Array of trait names that should have array values associated with them
TRAIT_NAME_ARRAY_VALUE = ['canopy_cover', 'site']

# Mapping of default trait names to fixed values
TRAIT_NAME_MAP = {
    'access_level': '2',
    'species': 'Unknown',
    'citation_author': '"Zongyang, Li"',
    'citation_year': '2016',
    'citation_title': 'Maricopa Field Station Data and Metadata',
    'method': 'Green Canopy Cover Estimation from Field Scanner RGB images'
}


def get_fields() -> list:
    """Returns the supported field names as a list
    """
    return ['local_datetime', 'canopy_cover', 'access_level', 'species', 'site',
            'citation_author', 'citation_year', 'citation_title', 'method']


def get_default_trait(trait_name: str):
    """Returns the default value for the trait name
    Args:
       trait_name(str): the name of the trait to return the default value for
    Return:
        If the default value for a trait is configured, that value is returned. Otherwise
        an empty string is returned.
    """
    # pylint: disable=global-statement
    global TRAIT_NAME_ARRAY_VALUE
    global TRAIT_NAME_MAP

    # pylint: disable=no-else-return
    if trait_name in TRAIT_NAME_ARRAY_VALUE:
        return []  # Return an empty list when the name matches
    elif trait_name in TRAIT_NAME_MAP:
        return TRAIT_NAME_MAP[trait_name]
    else:
        return ""


def get_traits_table() -> list:
    """Returns the field names and default trait values

    Returns:
        A tuple containing the list of field names and a dictionary of default field values
    """
    # Compiled traits table
    fields = get_fields()
    traits = {}
    for field_name in fields:
        traits[field_name] = get_default_trait(field_name)

    return [fields, traits]


def generate_traits_list(traits: list) -> list:
    """Returns an array of trait values

    Args:
        traits(dict): contains the set of trait values to return

    Return:
        Returns an array of trait values taken from the traits parameter
    """
    # compose the summary traits
    fields = get_fields()
    trait_list = []
    for field_name in fields:
        if field_name in traits:
            trait_list.append(traits[field_name])
        else:
            trait_list.append(get_default_trait(field_name))

    return trait_list


def calculate_canopycover_masked(pxarray: np.ndarray) -> float:
    """Return greenness percentage of given numpy array of pixels.
    Arguments:
      pxarray (numpy array): rgba image where alpha 255=data and alpha 0=NoData
    Returns:
      (float): greenness percentage
    """

    # If > 75% is NoData, return a -1 ccvalue for omission later
    total_size = pxarray.shape[0] * pxarray.shape[1]
<<<<<<< HEAD
    nodata = np.count_nonzero(pxarray[:, :, 3] == 0)
=======
    nodata = np.count_nonzero(pxarray[:, :, 2] == 0)
>>>>>>> 54f0f778
    nodata_ratio = nodata / float(total_size)
    if nodata_ratio > 0.75:
        return -1

    # For masked images, all pixels with rgb>0,0,0 are considered canopy
<<<<<<< HEAD
    data = pxarray[pxarray[:, :, 3] == 255]
    canopy = len(data[np.sum(data[:, 0:3], 1) > 0])
=======
    data = pxarray[pxarray[:, :, 2] == 255]
    canopy = len(data[sum(data[:, 0:3], 1) > 0])
>>>>>>> 54f0f778
    ratio = canopy / float(total_size - nodata)
    # Scale ratio from 0-1 to 0-100
    ratio *= 100.0

    return ratio


<<<<<<< HEAD
def get_image_bounds(image_file: str) -> Optional[str]:
=======
def get_image_bounds(image_file: str) -> str:
>>>>>>> 54f0f778
    """Loads the boundaries from an image file
    Arguments:
        image_file: path to the image to load the bounds from
    Return:
        Returns the GEOJSON of the bounds if they could be loaded and converted (if necessary).
        None is returned if the bounds are loaded or can't be converted
    """
    # If the file has a geo shape we store it for clipping
    bounds = image_get_geobounds(image_file)
    epsg = get_epsg(image_file)
    if bounds[0] != np.nan:
        ring = ogr.Geometry(ogr.wkbLinearRing)
        ring.AddPoint(bounds[2], bounds[1])  # Upper left
        ring.AddPoint(bounds[3], bounds[1])  # Upper right
        ring.AddPoint(bounds[3], bounds[0])  # lower right
        ring.AddPoint(bounds[2], bounds[0])  # lower left
        ring.AddPoint(bounds[2], bounds[1])  # Closing the polygon

        poly = ogr.Geometry(ogr.wkbPolygon)
        poly.AddGeometry(ring)

        ref_sys = osr.SpatialReference()
        if ref_sys.ImportFromEPSG(int(epsg)) == ogr.OGRERR_NONE:
            poly.AssignSpatialReference(ref_sys)
            return geometry_to_geojson(poly)

        logging.warning("Failed to import EPSG %s for image file %s", str(epsg), image_file)

    return None


def get_spatial_reference_from_json(geojson: str):
    """Returns the spatial reference embeddeed in the geojson.
    Args:
        geojson(str): the geojson to get the spatial reference from
    Return:
        The osr.SpatialReference that represents the geographics coordinate system
        in the geojson. None is returned if a spatial reference isn't found
    """
    yaml_geom = yaml.safe_load(geojson)
    current_geom = ogr.CreateGeometryFromJson(json.dumps(yaml_geom))

    if current_geom:
        return current_geom.GetSpatialReference()

    raise RuntimeError("Specified JSON does not have a valid sptial reference")


def add_parameters(parser: argparse.ArgumentParser) -> None:
    """Adds parameters
    Arguments:
        parser: instance of argparse
    """
    parser.add_argument('--citation_author', dest="citationAuthor", type=str, nargs='?',
                        default="Unknown",
                        help="author of citation to use when generating measurements")

    parser.add_argument('--citation_title', dest="citationTitle", type=str, nargs='?',
                        default="Unknown",
                        help="title of the citation to use when generating measurements")

    parser.add_argument('--citation_year', dest="citationYear", type=str, nargs='?',
                        default="Unknown",
                        help="year of citation to use when generating measurements")

    parser.add_argument('--germplasm_name', dest="germplasmName", type=str, nargs='?',
                        default="Unknown",
                        help="name of the germplasm associated with the canopy cover")


# pylint: disable=unused-argument
def check_continue(transformer: transformer_class.Transformer, check_md: dict,
                   transformer_md: dict, full_md: dict) -> tuple:
    """Checks if conditions are right for continuing processing
    Arguments:
        transformer: instance of transformer class
        check_md: dictionary
        transformer_md: dictionary
        full_md: dictionary
    Return:
        Returns a tuple containing the return code for continuing or not, and
        an error message if there's an error
    """
    # Check that we have what we need
    if not 'list_files' in check_md:
        return (-1, "Unable to find list of files associated with this request")

    # Make sure there's a tiff file to process
    image_exts = SUPPORTED_IMAGE_EXTS
    found_file = False
    for one_file in check_md['list_files']():
        ext = os.path.splitext(one_file)[1]
        if ext and ext in image_exts:
            found_file = True
            break

    # Return the appropriate result
    return (0) if found_file else (-1, "Unable to find an image file to work with")


def perform_process(transformer: transformer_class.Transformer, check_md: dict,
                    transformer_md: dict, full_md: dict) -> dict:
    """Performs the processing of the data
    Arguments:
        transformer: instance of transformer class
        check_md: dictionary
        transformer_md: dictionary
        full_md: dictionary
    Return:
        Returns a dictionary with the results of processing
    """
    # Setup local variables
    timestamp = dateutil.parser.parse(check_md['timestamp'])
    datestamp = timestamp.strftime("%Y-%m-%d")
    localtime = timestamp.strftime("%Y-%m-%dT%H:%M:%S")

    geo_csv_filename = os.path.join(check_md['working_folder'], "canopycover_geostreams.csv")
    bety_csv_filename = os.path.join(check_md['working_folder'], "canopycover.csv")
    geo_file = open(geo_csv_filename, 'w')
    bety_file = open(bety_csv_filename, 'w')

    (fields, traits) = get_traits_table()

    # Setup default trait values
    if transformer.args.germplasmName is not None:
        traits['species'] = transformer.args.germplasmName
    if transformer.args.citationAuthor is not None:
        traits['citation_author'] = transformer.args.citationAuthor
    if transformer.args.citationTitle is not None:
        traits['citation_title'] = transformer.args.citationTitle
    if transformer.args.citationYear is not None:
        traits['citation_year'] = transformer.args.citationYear
    else:
        traits['citation_year'] = timestamp.year

    geo_csv_header = ','.join(['site', 'trait', 'lat', 'lon', 'dp_time',
                               'source', 'value', 'timestamp'])
    bety_csv_header = ','.join(map(str, fields))
    if geo_file:
        geo_file.write(geo_csv_header + "\n")
    if bety_file:
        bety_file.write(bety_csv_header + "\n")

    all_plots = get_site_boundaries(datestamp, city='Maricopa')
    logging.debug("Found %s plots for date %s", str(len(all_plots)), str(datestamp))

    # Loop through finding all image files
    image_exts = SUPPORTED_IMAGE_EXTS
    num_files = 0
    total_plots_calculated = 0
    logging.debug("Looking for images with an extension of: %s", ",".join(image_exts))
    for one_file in check_md['list_files']():
        ext = os.path.splitext(one_file)[1]
        if not ext or not ext in image_exts:
            logging.debug("Skipping non-supported file '%s'", one_file)
            continue

        image_bounds = get_image_bounds(one_file)
        if not image_bounds:
            logging.info("Image file does not appear to be geo-referenced '%s'", one_file)
            continue

        overlap_plots = find_plots_intersect_boundingbox(image_bounds, all_plots, fullmac=True)
        num_plots = len(overlap_plots)

        if not num_plots or num_plots < 0:
            logging.info("No plots intersect file '%s'", one_file)
            continue

        num_files += 1
        image_spatial_ref = get_spatial_reference_from_json(image_bounds)
        for plot_name in overlap_plots:
            plot_bounds = convert_json_geometry(overlap_plots[plot_name], image_spatial_ref)
            tuples = geojson_to_tuples_betydb(yaml.safe_load(plot_bounds))
            centroid = json.loads(centroid_from_geojson(plot_bounds))["coordinates"]

            try:
                logging.debug("Clipping raster to plot")
                pxarray = clip_raster(one_file, tuples, os.path.join(check_md['working_folder'],
                                                                     "temp.tif"))
                if pxarray is not None:

                    if len(pxarray.shape) < 3:
                        logging.warning("Unexpected image dimensions for file '%s'", one_file)
                        logging.warning("    expected 3 and received %s", str(pxarray.shape))
                        break

                    logging.debug("Calculating canopy cover")
                    cc_val = calculate_canopycover_masked(np.rollaxis(pxarray, 0, 3))

                    # Write the datapoint geographically and otherwise
                    logging.debug("Writing to CSV files")
                    if geo_file:
                        csv_data = ','.join([plot_name,
                                             'Canopy Cover',
                                             str(centroid[1]),
                                             str(centroid[0]),
                                             localtime,
                                             one_file,
                                             str(cc_val),
                                             datestamp])
                        geo_file.write(csv_data + "\n")

                    if bety_file:
                        traits['canopy_cover'] = str(cc_val)
                        traits['site'] = plot_name
                        traits['local_datetime'] = localtime
                        trait_list = generate_traits_list(traits)
                        csv_data = ','.join(map(str, trait_list))
                        bety_file.write(csv_data + "\n")

                    total_plots_calculated += 1

                else:
                    continue
            except Exception as ex:
                logging.warning("Exception caught while processing canopy cover: %s", str(ex))
                logging.warning("Error generating canopy cover for '%s'", one_file)
                logging.warning("    plot name: '%s'", plot_name)
                continue

    # Check that we got something
    if not num_files:
        return {'code': -1000, 'error': "No files were processed"}
    if not total_plots_calculated:
        return {'code': -1001, 'error': "No plots intersected with the images provided"}

    # Setup the metadata for returning files
    file_md = []
    if geo_file:
        file_md.append({'path': geo_csv_filename, 'key': 'csv'})
    if bety_file:
        file_md.append({'path': bety_csv_filename, 'key': 'csv'})

    # Perform cleanup
    if geo_file:
        geo_file.close()
        del geo_file
    if bety_file:
        bety_file.close()
        del bety_file

    return {'code': 0, 'files': file_md}<|MERGE_RESOLUTION|>--- conflicted
+++ resolved
@@ -5,10 +5,6 @@
 import json
 import logging
 import os
-<<<<<<< HEAD
-from typing import Optional
-=======
->>>>>>> 54f0f778
 import numpy as np
 import dateutil.parser
 import yaml
@@ -116,23 +112,14 @@
 
     # If > 75% is NoData, return a -1 ccvalue for omission later
     total_size = pxarray.shape[0] * pxarray.shape[1]
-<<<<<<< HEAD
     nodata = np.count_nonzero(pxarray[:, :, 3] == 0)
-=======
-    nodata = np.count_nonzero(pxarray[:, :, 2] == 0)
->>>>>>> 54f0f778
     nodata_ratio = nodata / float(total_size)
     if nodata_ratio > 0.75:
         return -1
 
     # For masked images, all pixels with rgb>0,0,0 are considered canopy
-<<<<<<< HEAD
     data = pxarray[pxarray[:, :, 3] == 255]
     canopy = len(data[np.sum(data[:, 0:3], 1) > 0])
-=======
-    data = pxarray[pxarray[:, :, 2] == 255]
-    canopy = len(data[sum(data[:, 0:3], 1) > 0])
->>>>>>> 54f0f778
     ratio = canopy / float(total_size - nodata)
     # Scale ratio from 0-1 to 0-100
     ratio *= 100.0
@@ -140,11 +127,7 @@
     return ratio
 
 
-<<<<<<< HEAD
-def get_image_bounds(image_file: str) -> Optional[str]:
-=======
 def get_image_bounds(image_file: str) -> str:
->>>>>>> 54f0f778
     """Loads the boundaries from an image file
     Arguments:
         image_file: path to the image to load the bounds from
