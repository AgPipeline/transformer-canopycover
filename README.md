# Transformer Canopy Cover
<<<<<<< HEAD
Calculates canopy cover on a plot level for one or more images

### Sample Docker Command line
Below is a sample command line that shows how the canopy cover Docker image could be run.
An explanation of the command line options used follows.
Be sure to read up on the [docker run](https://docs.docker.com/engine/reference/run/) command line for more information.

```docker run --rm --mount "src=/home/test,target=/mnt,type=bind" -e "BETYDB_URL=https://terraref.ncsa.illinois.edu/bety/" -e "BETYDB_KEY=<key value>" agpipeline/canopycover:3.0 --working_space "/mnt" --metadata "/mnt/08f445ef-b8f9-421a-acf1-8b8c206c1bb8_metadata.json" --citation_author "Me Myself" --citation_title "Something in the green" --citation_year "2019" --germplasm_name "Big Plant" "/mnt/rgb_mask_L2_my-site_2018-10-01__14-20-40_mask.tif"```

This example command line assumes the source files are located in the `/home/test` folder of the local machine.
The name of the image to run is `agpipeline/canopycover:3.0`.

We are using the same folder for the source metadata and the cleaned metadata.
By using multiple `--mount` options, the source and output files can be separated.

**Docker commands** \
Everything between 'docker' and the name of the image are docker commands.

- `run` indicates we want to run an image
- `--rm` automatically delete the image instance after it's run
- `--mount "src=/home/test,target=/mnt,type=bind"` mounts the `/home/test` folder to the `/mnt` folder of the running image
- `-e "BETYDB_URL=https://terraref.ncsa.illinois.edu/bety/"` the URL to the BETYdb instance to fetch plot boundaries, and other data, from
- `-e "BETYDB_KEY=<key value>"` the key associated with the BETYdb URL (replace `<key value>` with value of your key)

We mount the `/home/test` folder to the running image to make available the file to the software in the image.

**Image's commands** \
The command line parameters after the image name are passed to the software inside the image.
Note that the paths provided are relative to the running image (see the --mount option specified above).

- `--working_space "/mnt"` specifies the folder to use as a workspace
- `--metadata "/mnt/08f445ef-b8f9-421a-acf1-8b8c206c1bb8_metadata.json"` is the name of the source metadata to be cleaned
- `--citation_author "<author name>"` the name of the author to cite in the resulting CSV file(s)
- `--citation_title "<title>"` the title of the citation to store in the resulting CSV file(s)
- `--citation_year "<year>"` the year of the citation to store in the resulting CSV file(s)
- `"/mnt/rgb_mask_L2_my-site_2018-10-01__14-20-40_mask.tif"` the names of one or more image files to use when calculating plot-level canopy cover

# Original README
Below are the contents of the original README.md for the TERRA REF project.
It is included here as reference material for the history of this transformer.

## Transformer Canopy Cover
Calculated canopy cover (percentage of green pixels) on a per-plot basis with geometries retrieved from a BETYdb instance.
=======

Calculates canopy cover (the percentage pixels identified as a plant) on a plot level for one or more images
>>>>>>> 9f694098

## Authors

* Zongyang Li, Donald Danforth Plant Science Center, St. Louis, MO
* Maxwell Burnette, National Supercomputing Applications, Urbana, Il
* Robert Pless, George Washington University, Washington, DC
* Chris Schnaufer, University of Arizona, Tucson, AZ

## Overview
<<<<<<< HEAD
This extractor processes binary stereo images and generates values of plot-level percent canopy cover traits that are inserted into the BETYdb trait database.
=======

This Transformer processes binary stereo images and generates values of plot-level percent canopy cover traits that are inserted into the BETYdb trait database.
>>>>>>> 9f694098

 The core idea for this Transformer is a plant-soil segmentation. 
 We apply a threshold to differentiate plant and soil, and do a smoothing after binary processing. 
 From this difference, it returns a plant area ratio within the bounding box.

## Algorithm description

The core idea for this Transformer is a plant-soil segmentation. We apply a threshold to differentiate plant and soil, and do a smoothing after binary processing. At last it returns a plant area ratio within the bounding box.

Steps:

1. Split image data into R,G,B channel, and make a tmp image.
2. For each pixel, if G value is T(threshold) higher than R value, make this pixel as foreground, and set the tmp pixel value to 255, so all tmp pixels are 0 or 255.
3. Use a filter to blur this tmp image,
4. Threshold the blurred tmp image with a threshold of 128 to get a new mask image that represents our plant (foreground) detections.
5. Output ratio = foreground pixel count / total pixel count

### Parameters

* G - R Threshold is set to 2 for normal situation.
* Blur image to new mask threshold is set to 128

### Quality Statement

Currently, this algorithm has been used on wheat and sorghum; it has been tested on lettuce but only works when the leaves are green (fails if they are red or purple).

We believe the tested threshold works well in a normal illumination. Below are three examples of successful segmentation:

![cc1](figures/normal_canopy_cover.png)
![cc2](figures/normal_canopy_cover2.png)

![cc3](figures/normal_canopy_cover3.png)

At the same time, there are some limitations with the current threshold. Here are some examples:

1. Image captured in a low illumination.

![2016-10-07__03-06-00-741](figures/low_illumination.jpg)

2. Image captured in a very high illumination.

![2016-09-28__12-19-06-452](figures/high_illumination.jpg)

3. In late season, panicle is covering a lot in the image, and leaves is getting yellow.

![2016-11-15__09-45-50-604](figures/yellow_plant.jpg)

4. Sometimes an unidentified sensor problem results in a blank image.

![2016-10-10__11-04-18-165](figures/sensor_problem.jpg)

For more details, see related discussions, including: https://github.com/terraref/reference-data/issues/186#issuecomment-333631648


## Use 

### Sample Docker Command line

Below is a sample command line that shows how the canopy cover Docker image could be run.
An explanation of the command line options used follows.
Be sure to read up on the [docker run](https://docs.docker.com/engine/reference/run/) command line for more information.

```docker run --rm --mount "src=/home/test,target=/mnt,type=bind" -e "BETYDB_URL=https://terraref.ncsa.illinois.edu/bety/" -e "BETYDB_KEY=<key value>" agpipeline/canopycover:3.0 --working_space "/mnt" --metadata "/mnt/08f445ef-b8f9-421a-acf1-8b8c206c1bb8_metadata.json" --citation_author "Me Myself" --citation_title "Something in the green" --citation_year "2019" --germplasm_name "Big Plant" "/mnt/rgb_mask_L2_my-site_2018-10-01__14-20-40_mask.tif"```

This example command line assumes the source files are located in the `/home/test` folder of the local machine.
The name of the image to run is `agpipeline/canopycover:3.0`.

We are using the same folder for the source metadata and the cleaned metadata.
By using multiple `--mount` options, the source and output files can be separated.

**Docker commands** \
Everything between 'docker' and the name of the image are docker commands.

- `run` indicates we want to run an image
- `--rm` automatically delete the image instance after it's run
- `--mount "src=/home/test,target=/mnt,type=bind"` mounts the `/home/test` folder to the `/mnt` folder of the running image
- `-e "BETYDB_URL=https://terraref.ncsa.illinois.edu/bety/"` the URL to the BETYdb instance to fetch plot boundaries, and other data, from
- `-e "BETYDB_KEY=<key value>"` the key associated with the BETYdb URL (replace `<key value>` with value of your key)

We mount the `/home/test` folder to the running image to make available the file to the software in the image.

**Image's commands** \
The command line parameters after the image name are passed to the software inside the image.
Note that the paths provided are relative to the running image (see the --mount option specified above).

- `--working_space "/mnt"` specifies the folder to use as a workspace
- `--metadata "/mnt/08f445ef-b8f9-421a-acf1-8b8c206c1bb8_metadata.json"` is the name of the source metadata to be cleaned
- `--citation_author "<author name>"` the name of the author to cite in the resulting CSV file(s)
- `--citation_title "<title>"` the title of the citation to store in the resulting CSV file(s)
- `--citation_year "<year>"` the year of the citation to store in the resulting CSV file(s)
- `"/mnt/rgb_mask_L2_my-site_2018-10-01__14-20-40_mask.tif"` the names of one or more image files to use when calculating plot-level canopy cover<|MERGE_RESOLUTION|>--- conflicted
+++ resolved
@@ -1,52 +1,6 @@
 # Transformer Canopy Cover
-<<<<<<< HEAD
-Calculates canopy cover on a plot level for one or more images
-
-### Sample Docker Command line
-Below is a sample command line that shows how the canopy cover Docker image could be run.
-An explanation of the command line options used follows.
-Be sure to read up on the [docker run](https://docs.docker.com/engine/reference/run/) command line for more information.
-
-```docker run --rm --mount "src=/home/test,target=/mnt,type=bind" -e "BETYDB_URL=https://terraref.ncsa.illinois.edu/bety/" -e "BETYDB_KEY=<key value>" agpipeline/canopycover:3.0 --working_space "/mnt" --metadata "/mnt/08f445ef-b8f9-421a-acf1-8b8c206c1bb8_metadata.json" --citation_author "Me Myself" --citation_title "Something in the green" --citation_year "2019" --germplasm_name "Big Plant" "/mnt/rgb_mask_L2_my-site_2018-10-01__14-20-40_mask.tif"```
-
-This example command line assumes the source files are located in the `/home/test` folder of the local machine.
-The name of the image to run is `agpipeline/canopycover:3.0`.
-
-We are using the same folder for the source metadata and the cleaned metadata.
-By using multiple `--mount` options, the source and output files can be separated.
-
-**Docker commands** \
-Everything between 'docker' and the name of the image are docker commands.
-
-- `run` indicates we want to run an image
-- `--rm` automatically delete the image instance after it's run
-- `--mount "src=/home/test,target=/mnt,type=bind"` mounts the `/home/test` folder to the `/mnt` folder of the running image
-- `-e "BETYDB_URL=https://terraref.ncsa.illinois.edu/bety/"` the URL to the BETYdb instance to fetch plot boundaries, and other data, from
-- `-e "BETYDB_KEY=<key value>"` the key associated with the BETYdb URL (replace `<key value>` with value of your key)
-
-We mount the `/home/test` folder to the running image to make available the file to the software in the image.
-
-**Image's commands** \
-The command line parameters after the image name are passed to the software inside the image.
-Note that the paths provided are relative to the running image (see the --mount option specified above).
-
-- `--working_space "/mnt"` specifies the folder to use as a workspace
-- `--metadata "/mnt/08f445ef-b8f9-421a-acf1-8b8c206c1bb8_metadata.json"` is the name of the source metadata to be cleaned
-- `--citation_author "<author name>"` the name of the author to cite in the resulting CSV file(s)
-- `--citation_title "<title>"` the title of the citation to store in the resulting CSV file(s)
-- `--citation_year "<year>"` the year of the citation to store in the resulting CSV file(s)
-- `"/mnt/rgb_mask_L2_my-site_2018-10-01__14-20-40_mask.tif"` the names of one or more image files to use when calculating plot-level canopy cover
-
-# Original README
-Below are the contents of the original README.md for the TERRA REF project.
-It is included here as reference material for the history of this transformer.
-
-## Transformer Canopy Cover
-Calculated canopy cover (percentage of green pixels) on a per-plot basis with geometries retrieved from a BETYdb instance.
-=======
 
 Calculates canopy cover (the percentage pixels identified as a plant) on a plot level for one or more images
->>>>>>> 9f694098
 
 ## Authors
 
@@ -56,12 +10,8 @@
 * Chris Schnaufer, University of Arizona, Tucson, AZ
 
 ## Overview
-<<<<<<< HEAD
-This extractor processes binary stereo images and generates values of plot-level percent canopy cover traits that are inserted into the BETYdb trait database.
-=======
 
 This Transformer processes binary stereo images and generates values of plot-level percent canopy cover traits that are inserted into the BETYdb trait database.
->>>>>>> 9f694098
 
  The core idea for this Transformer is a plant-soil segmentation. 
  We apply a threshold to differentiate plant and soil, and do a smoothing after binary processing. 
